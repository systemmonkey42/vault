--- conflicted
+++ resolved
@@ -14,412 +14,8 @@
 
 ## API Sections
 
-<<<<<<< HEAD
-This endpoint creates or updates an Entity.
-
-| Method   | Path                | Produces               |
-| :------- | :------------------ | :----------------------|
-| `POST`   | `/identity/entity`  | `200 application/json` |
-
-### Parameters
-
-- `name` `(string: entity-<UUID>)` – Name of the entity.
-
-- `metadata` `(list of strings: [])` – Metadata to be associated with the entity. Format should be a list of `key=value` pairs.
-
-- `policies` `(list of strings: [])` – Policies to be tied to the entity. Comma separated list of strings.
-
-### Sample Payload
-
-```json
-{
-	"metadata": ["organization=hashicorp", "team=vault"],
-	"policies": ["eng-dev", "infra-dev"]
-}
-```
-
-### Sample Request
-
-```
-$ curl \
-    --header "X-Vault-Token: ..." \
-    --request POST \
-    --data @payload.json \
-    https://vault.rocks/v1/identity/entity
-```
-
-### Sample Response
-
-```json
-{
-  "data": {
-    "id": "8d6a45e5-572f-8f13-d226-cd0d1ec57297",
-    "personas": null
-  }
-}
-```
-
-## Read Entity by ID
-
-This endpoint queries the entity by its identifier.
-
-| Method   | Path                         | Produces               |
-| :------- | :--------------------------- | :--------------------- |
-| `GET`    | `/identity/entity/id/:id`    | `200 application/json` |
-
-### Parameters
-
-- `id` `(string: <required>)` – Specifies the identifier of the entity.
-
-### Sample Request
-
-```
-$ curl \
-    --header "X-Vault-Token: ..." \
-    https://vault.rocks/v1/identity/entity/id/8d6a45e5-572f-8f13-d226-cd0d1ec57297
-```
-
-### Sample Response
-
-```json
-{
-  "data": {
-    "bucket_key_hash": "177553e4c58987f4cc5d7e530136c642",
-    "creation_time": "2017-07-25T20:29:22.614756844Z",
-    "id": "8d6a45e5-572f-8f13-d226-cd0d1ec57297",
-    "last_update_time": "2017-07-25T20:29:22.614756844Z",
-    "metadata": {
-      "organization": "hashicorp",
-      "team": "vault"
-    },
-    "name": "entity-c323de27-2ad2-5ded-dbf3-0c7ef98bc613",
-    "personas": [],
-    "policies": [
-      "eng-dev",
-      "infra-dev"
-    ]
-  }
-}
-```
-
-## Update Entity by ID
-
-This endpoint is used to update an existing entity.
-
-| Method   | Path                         | Produces               |
-| :------- | :--------------------------- | :--------------------- |
-| `POST`    | `/identity/entity/id/:id`   | `200 application/json` |
-
-### Parameters
-
-- `id` `(string: <required>)` – Specifies the identifier of the entity.
-
-- `name` `(string: entity-<UUID>)` – Name of the entity.
-
-- `metadata` `(list of strings: [])` – Metadata to be associated with the entity. Format should be a list of `key=value` pairs.
-
-- `policies` `(list of strings: [])` – Policies to be tied to the entity. Comma separated list of strings.
-
-
-### Sample Payload
-
-```json
-{
-	"name":"updatedEntityName",
-	"metadata": ["organization=hashi", "team=nomad"],
-	"policies": ["eng-developers", "infra-developers"]
-}
-```
-
-### Sample Request
-
-```
-$ curl \
-    --header "X-Vault-Token: ..." \
-    --request POST \
-    --data @payload.json \
-    https://vault.rocks/v1/identity/entity/id/8d6a45e5-572f-8f13-d226-cd0d1ec57297
-```
-
-### Sample Response
-
-```
-{
-  "data": {
-    "id": "8d6a45e5-572f-8f13-d226-cd0d1ec57297",
-    "personas": null
-  }
-}
-```
-
-## Delete Entity by ID
-
-This endpoint deletes an entity and all its associated personas.
-
-| Method     | Path                        | Produces               |
-| :--------- | :-------------------------- | :----------------------|
-| `DELETE`   | `/identity/entity/id/:id`   | `204 (empty body)`     |
-
-## Parameters
-
-- `id` `(string: <required>)` – Specifies the identifier of the entity.
-
-### Sample Request
-
-```
-$ curl \
-    --header "X-Vault-Token: ..." \
-    --request DELETE \
-    https://vault.rocks/v1/identity/entity/id/8d6a45e5-572f-8f13-d226-cd0d1ec57297
-```
-
-## List Entities by ID
-
-This endpoint returns a list of available entities by their identifiers.
-
-| Method   | Path                         | Produces               |
-| :------- | :--------------------------- | :--------------------- |
-| `LIST`   | `/identity/entity/id`        | `200 application/json` |
-
-### Sample Request
-
-```
-$ curl \
-    --header "X-Vault-Token: ..." \
-    --request LIST \
-    https://vault.rocks/v1/identity/entity/id
-```
-
-### Sample Response
-
-```json
-{
-  "data": {
-    "keys": [
-      "02fe5a88-912b-6794-62ed-db873ef86a95",
-      "3bf81bc9-44df-8138-57f9-724a9ae36d04",
-      "627fba68-98c9-c012-71ba-bfb349585ce1",
-      "6c4c805b-b384-3d0e-4d51-44d349887b96",
-      "70a72feb-35d1-c775-0813-8efaa8b4b9b5",
-      "f1092a67-ce34-48fd-161d-c13a367bc1cd",
-      "faedd89a-0d82-c197-c8f9-93a3e6cf0cd0"
-    ]
-  }
-}
-```
-
-## Register Persona
-
-This endpoint creates a new persona and attaches it to the entity with the
-given identifier.
-
-| Method   | Path                | Produces               |
-| :------- | :------------------ | :----------------------|
-| `POST`   | `/identity/persona`  | `200 application/json` |
-
-### Parameters
-
-- `name` (string: Required) - Name of the persona. Name should be the identifier
-  of the client in the authentication source. For example, if the persona
-  belongs to userpass auth method, the name should be a valid username within
-  userpass auth method. If persona belongs to GitHub, it should be the GitHub
-  username.
-
-- `entity_id` (string: required) - Entity ID to which this persona belongs to.
-
-- `mount_accessor` (string: required) - Accessor of the mount to which the
-  persona should belong to.
-
-- `metadata` `(list of strings: [])` – Metadata to be associated with the persona. Format should be a list of `key=value` pairs.
-
-### Sample Payload
-
-```
-{
-	"name": "testuser",
-	"metadata": ["group=san_francisco", "region=west"],
-	"entity_id": "404e57bc-a0b1-a80f-0a73-b6e92e8a52d3",
-	"mount_accessor": "auth_userpass_e50b1a44"
-}
-```
-
-### Sample Request
-
-```
-$ curl \
-    --header "X-Vault-Token: ..." \
-    --request POST \
-    --data @payload.json \
-    https://vault.rocks/v1/identity/persona
-```
-
-### Sample Response
-
-```
-{
-  "data": {
-    "entity_id": "404e57bc-a0b1-a80f-0a73-b6e92e8a52d3",
-    "id": "34982d3d-e3ce-5d8b-6e5f-b9bb34246c31"
-  }
-}
-```
-
-## Read Persona by ID
-
-This endpoint queries the persona by its identifier.
-
-| Method   | Path                         | Produces               |
-| :------- | :--------------------------- | :--------------------- |
-| `GET`    | `/identity/persona/id/:id`   | `200 application/json` |
-
-### Parameters
-
-- `id` `(string: <required>)` – Specifies the identifier of the persona.
-
-### Sample Request
-
-```
-$ curl \
-    --header "X-Vault-Token: ..." \
-    https://vault.rocks/v1/identity/persona/id/34982d3d-e3ce-5d8b-6e5f-b9bb34246c31
-```
-
-### Sample Response
-
-```
-{
-  "data": {
-    "creation_time": "2017-07-25T21:41:09.820717636Z",
-    "entity_id": "404e57bc-a0b1-a80f-0a73-b6e92e8a52d3",
-    "id": "34982d3d-e3ce-5d8b-6e5f-b9bb34246c31",
-    "last_update_time": "2017-07-25T21:41:09.820717636Z",
-    "metadata": {
-      "group": "san_francisco",
-      "region": "west"
-    },
-    "mount_accessor": "auth_userpass_e50b1a44",
-    "mount_path": "userpass/",
-    "mount_type": "userpass",
-    "name": "testuser"
-  }
-}
-```
-
-## Update Persona by ID
-
-This endpoint is used to update an existing persona.
-
-| Method   | Path                         | Produces               |
-| :------- | :--------------------------- | :--------------------- |
-| `POST`    | `/identity/persona/id/:id`  | `200 application/json` |
-
-### Parameters
-
-- `id` `(string: <required>)` – Specifies the identifier of the entity.
-
-- `name` (string: Required) - Name of the persona. Name should be the
-  identifier of the client in the authentication source. For example, if the
-  persona belongs to userpass auth method, the name should be a valid username
-  within userpass auth method. If persona belongs to GitHub, it should be the
-  GitHub username.
-
-- `entity_id` (string: required) - Entity ID to which this persona belongs to.
-
-- `mount_accessor` (string: required) - Accessor of the mount to which the
-  persona should belong to.
-
-- `metadata` `(list of strings: [])` – Metadata to be associated with the
-  persona. Format should be a list of `key=value` pairs.
-
-### Sample Payload
-
-```
-{
-	"name": "testuser",
-	"metadata": ["group=philadelphia", "region=east"],
-	"entity_id": "404e57bc-a0b1-a80f-0a73-b6e92e8a52d3",
-	"mount_accessor": "auth_userpass_e50b1a44"
-}
-```
-
-### Sample Request
-
-```
-$ curl \
-    --header "X-Vault-Token: ..." \
-    --request POST \
-    --data @payload.json \
-    https://vault.rocks/v1/identity/persona/id/34982d3d-e3ce-5d8b-6e5f-b9bb34246c31
-```
-
-### Sample Response
-
-```
-{
-  "data": {
-    "entity_id": "404e57bc-a0b1-a80f-0a73-b6e92e8a52d3",
-    "id": "34982d3d-e3ce-5d8b-6e5f-b9bb34246c31"
-  }
-}
-```
-
-### Delete Persona by ID
-
-This endpoint deletes a persona from its corresponding entity.
-
-| Method     | Path                        | Produces               |
-| :--------- | :-------------------------- | :----------------------|
-| `DELETE`   | `/identity/persona/id/:id`  | `204 (empty body)`     |
-
-## Parameters
-
-- `id` `(string: <required>)` – Specifies the identifier of the persona.
-
-### Sample Request
-
-```
-$ curl \
-    --header "X-Vault-Token: ..." \
-    --request DELETE \
-    https://vault.rocks/v1/identity/persona/id/34982d3d-e3ce-5d8b-6e5f-b9bb34246c31
-```
-
-### List Personas by ID
-
-This endpoint returns a list of available personas by their identifiers.
-
-| Method   | Path                         | Produces               |
-| :------- | :--------------------------- | :--------------------- |
-| `LIST`   | `/identity/persona/id`       | `200 application/json` |
-
-### Sample Request
-
-```
-$ curl \
-    --header "X-Vault-Token: ..." \
-    --request LIST \
-    https://vault.rocks/v1/identity/persona/id
-```
-
-### Sample Response
-
-```
-{
-  "data": {
-    "keys": [
-      "2e8217fa-8cb6-8aec-9e22-3196d74ca2ba",
-      "91ebe973-ec86-84db-3c7c-f760415326de",
-      "92308b08-4139-3ec6-7af2-8e98166b4e0c",
-      "a3b042e6-5cc1-d5a9-8874-d53a51954de2",
-      "d5844921-017f-e496-2a9a-23d4a2f3e8a3"
-    ]
-  }
-}
-```
-=======
  * [Entity](entity.html)
  * [Entity Alias](entity-alias.html)
  * [Group](group.html)
  * [Group Alias](group-alias.html)
- * [Lookup](lookup.html)
->>>>>>> eb7fd85e
+ * [Lookup](lookup.html)