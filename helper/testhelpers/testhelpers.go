--- conflicted
+++ resolved
@@ -415,13 +415,7 @@
 
 	addressProvider := &TestRaftServerAddressProvider{Cluster: cluster}
 
-<<<<<<< HEAD
-	leaderCore := cluster.Cores[0]
-	leaderAPI := leaderCore.Client.Address()
 	atomic.StoreUint32(&vault.TestingUpdateClusterAddr, 1)
-=======
-	atomic.StoreUint32(&vault.UpdateClusterAddrForTests, 1)
->>>>>>> cf8eaacd
 
 	leader := cluster.Cores[0]
 
@@ -495,16 +489,12 @@
 // leader.
 func VerifyRaftConfiguration(core *vault.TestClusterCore, numCores int) error {
 
-<<<<<<< HEAD
-	atomic.StoreUint32(&vault.TestingUpdateClusterAddr, 1)
-=======
 	backend := core.UnderlyingRawStorage.(*raft.RaftBackend)
 	ctx := namespace.RootContext(context.Background())
 	config, err := backend.GetConfiguration(ctx)
 	if err != nil {
 		return err
 	}
->>>>>>> cf8eaacd
 
 	servers := config.Servers
 	if len(servers) != numCores {
